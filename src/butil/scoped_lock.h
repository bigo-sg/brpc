// Copyright (c) 2011 Baidu, Inc.
//
// Lock a mutex, a spinlock, or mutex types in C++11 in a way that the lock
// will be unlocked automatically when go out of declaring scope.
// Example:
//   pthread_mutex_t mutex = PTHREAD_MUTEX_INITIALIZER;
//   ...
//   if (...) {
//       BAIDU_SCOPED_LOCK(mutex);
//       // got the lock.
//   }
//   // unlocked when out of declaring scope.
//
// Author: Ge,Jun (gejun@baidu.com)
// Date: Mon. Nov 7 14:47:36 CST 2011

#ifndef BUTIL_BAIDU_SCOPED_LOCK_H
#define BUTIL_BAIDU_SCOPED_LOCK_H

#include "butil/build_config.h"

#if defined(BUTIL_CXX11_ENABLED)
#include <mutex>                           // std::lock_guard
#endif

#include "butil/synchronization/lock.h"
#include "butil/macros.h"
#include "butil/logging.h"
#include "butil/errno.h"

<<<<<<< HEAD
// "decltype and call expressions" was supported since GCC 4.8.1
#if !defined(BASE_CXX11_ENABLED) || GCC_VERSION < 40801
=======
#if !defined(BUTIL_CXX11_ENABLED)
>>>>>>> 438cbecc
#define BAIDU_SCOPED_LOCK(ref_of_lock)                                  \
    std::lock_guard<BAIDU_TYPEOF(ref_of_lock)>                          \
    BAIDU_CONCAT(scoped_locker_dummy_at_line_, __LINE__)(ref_of_lock)
#else

// NOTE(gejun): c++11 deduces additional reference to the type.
namespace butil {
namespace detail {
template <typename T>
std::lock_guard<typename std::remove_reference<T>::type> get_lock_guard();
}  // namespace detail
}  // namespace butil

#define BAIDU_SCOPED_LOCK(ref_of_lock)                                  \
    decltype(::butil::detail::get_lock_guard<decltype(ref_of_lock)>()) \
    BAIDU_CONCAT(scoped_locker_dummy_at_line_, __LINE__)(ref_of_lock)
#endif

namespace std {

#if !defined(BUTIL_CXX11_ENABLED)

// Do not acquire ownership of the mutex
struct defer_lock_t {};
static const defer_lock_t defer_lock = {};

// Try to acquire ownership of the mutex without blocking 
struct try_to_lock_t {};
static const try_to_lock_t try_to_lock = {};

// Assume the calling thread already has ownership of the mutex 
struct adopt_lock_t {};
static const adopt_lock_t adopt_lock = {};

template <typename Mutex> class lock_guard {
public:
    explicit lock_guard(Mutex & mutex) : _pmutex(&mutex) { _pmutex->lock(); }
    ~lock_guard() { _pmutex->unlock(); }
private:
    DISALLOW_COPY_AND_ASSIGN(lock_guard);
    Mutex* _pmutex;
};

template <typename Mutex> class unique_lock {
    DISALLOW_COPY_AND_ASSIGN(unique_lock);
public:
    typedef Mutex mutex_type;
    unique_lock() : _mutex(NULL), _owns_lock(false) {}
    explicit unique_lock(mutex_type& mutex)
        : _mutex(&mutex), _owns_lock(true) {
        mutex.lock();
    }
    unique_lock(mutex_type& mutex, defer_lock_t)
        : _mutex(&mutex), _owns_lock(false)
    {}
    unique_lock(mutex_type& mutex, try_to_lock_t) 
        : _mutex(&mutex), _owns_lock(mutex.try_lock())
    {}
    unique_lock(mutex_type& mutex, adopt_lock_t) 
        : _mutex(&mutex), _owns_lock(true)
    {}

    ~unique_lock() {
        if (_owns_lock) {
            _mutex->unlock();
        }
    }

    void lock() {
        if (_owns_lock) {
            CHECK(false) << "Detected deadlock issue";     
            return;
        }
        _owns_lock = true;
        _mutex->lock();
    }

    bool try_lock() {
        if (_owns_lock) {
            CHECK(false) << "Detected deadlock issue";     
            return false;
        }
        _owns_lock = _mutex->try_lock();
        return _owns_lock;
    }

    void unlock() {
        if (!_owns_lock) {
            CHECK(false) << "Invalid operation";
            return;
        }
        _mutex->unlock();
        _owns_lock = false;
    }

    void swap(unique_lock& rhs) {
        std::swap(_mutex, rhs._mutex);
        std::swap(_owns_lock, rhs._owns_lock);
    }

    mutex_type* release() {
        mutex_type* saved_mutex = _mutex;
        _mutex = NULL;
        _owns_lock = false;
        return saved_mutex;
    }

    mutex_type* mutex() { return _mutex; }
    bool owns_lock() const { return _owns_lock; }
    operator bool() const { return owns_lock(); }

private:
    mutex_type*                     _mutex;
    bool                            _owns_lock;
};

#endif // !defined(BUTIL_CXX11_ENABLED)

#if defined(OS_POSIX)

template<> class lock_guard<pthread_mutex_t> {
public:
    explicit lock_guard(pthread_mutex_t & mutex) : _pmutex(&mutex) {
#if !defined(NDEBUG)
        const int rc = pthread_mutex_lock(_pmutex);
        if (rc) {
            LOG(FATAL) << "Fail to lock pthread_mutex_t=" << _pmutex << ", " << berror(rc);
            _pmutex = NULL;
        }
#else
        pthread_mutex_lock(_pmutex);
#endif  // NDEBUG
    }
    
    ~lock_guard() {
#ifndef NDEBUG
        if (_pmutex) {
            pthread_mutex_unlock(_pmutex);
        }
#else
        pthread_mutex_unlock(_pmutex);
#endif
    }
    
private:
    DISALLOW_COPY_AND_ASSIGN(lock_guard);
    pthread_mutex_t* _pmutex;
};

template<> class lock_guard<pthread_spinlock_t> {
public:
    explicit lock_guard(pthread_spinlock_t & spin) : _pspin(&spin) {
#if !defined(NDEBUG)
        const int rc = pthread_spin_lock(_pspin);
        if (rc) {
            LOG(FATAL) << "Fail to lock pthread_spinlock_t=" << _pspin << ", " << berror(rc);
            _pspin = NULL;
        }
#else
        pthread_spin_lock(_pspin);
#endif  // NDEBUG
    }
    
    ~lock_guard() {
#ifndef NDEBUG
        if (_pspin) {
            pthread_spin_unlock(_pspin);
        }
#else
        pthread_spin_unlock(_pspin);
#endif
    }
    
private:
    DISALLOW_COPY_AND_ASSIGN(lock_guard);
    pthread_spinlock_t* _pspin;
};

template<> class unique_lock<pthread_mutex_t> {
    DISALLOW_COPY_AND_ASSIGN(unique_lock);
public:
    typedef pthread_mutex_t         mutex_type;
    unique_lock() : _mutex(NULL), _owns_lock(false) {}
    explicit unique_lock(mutex_type& mutex)
        : _mutex(&mutex), _owns_lock(true) {
        pthread_mutex_lock(_mutex);
    }
    unique_lock(mutex_type& mutex, defer_lock_t)
        : _mutex(&mutex), _owns_lock(false)
    {}
    unique_lock(mutex_type& mutex, try_to_lock_t) 
        : _mutex(&mutex), _owns_lock(pthread_mutex_trylock(&mutex) == 0)
    {}
    unique_lock(mutex_type& mutex, adopt_lock_t) 
        : _mutex(&mutex), _owns_lock(true)
    {}

    ~unique_lock() {
        if (_owns_lock) {
            pthread_mutex_unlock(_mutex);
        }
    }

    void lock() {
        if (_owns_lock) {
            CHECK(false) << "Detected deadlock issue";     
            return;
        }
#if !defined(NDEBUG)
        const int rc = pthread_mutex_lock(_mutex);
        if (rc) {
            LOG(FATAL) << "Fail to lock pthread_mutex=" << _mutex << ", " << berror(rc);
            return;
        }
        _owns_lock = true;
#else
        _owns_lock = true;
        pthread_mutex_lock(_mutex);
#endif  // NDEBUG
    }

    bool try_lock() {
        if (_owns_lock) {
            CHECK(false) << "Detected deadlock issue";     
            return false;
        }
        _owns_lock = !pthread_mutex_trylock(_mutex);
        return _owns_lock;
    }

    void unlock() {
        if (!_owns_lock) {
            CHECK(false) << "Invalid operation";
            return;
        }
        pthread_mutex_unlock(_mutex);
        _owns_lock = false;
    }

    void swap(unique_lock& rhs) {
        std::swap(_mutex, rhs._mutex);
        std::swap(_owns_lock, rhs._owns_lock);
    }

    mutex_type* release() {
        mutex_type* saved_mutex = _mutex;
        _mutex = NULL;
        _owns_lock = false;
        return saved_mutex;
    }

    mutex_type* mutex() { return _mutex; }
    bool owns_lock() const { return _owns_lock; }
    operator bool() const { return owns_lock(); }

private:
    mutex_type*                     _mutex;
    bool                            _owns_lock;
};

template<> class unique_lock<pthread_spinlock_t> {
    DISALLOW_COPY_AND_ASSIGN(unique_lock);
public:
    typedef pthread_spinlock_t  mutex_type;
    unique_lock() : _mutex(NULL), _owns_lock(false) {}
    explicit unique_lock(mutex_type& mutex)
        : _mutex(&mutex), _owns_lock(true) {
        pthread_spin_lock(_mutex);
    }

    ~unique_lock() {
        if (_owns_lock) {
            pthread_spin_unlock(_mutex);
        }
    }
    unique_lock(mutex_type& mutex, defer_lock_t)
        : _mutex(&mutex), _owns_lock(false)
    {}
    unique_lock(mutex_type& mutex, try_to_lock_t) 
        : _mutex(&mutex), _owns_lock(pthread_spin_trylock(&mutex) == 0)
    {}
    unique_lock(mutex_type& mutex, adopt_lock_t) 
        : _mutex(&mutex), _owns_lock(true)
    {}

    void lock() {
        if (_owns_lock) {
            CHECK(false) << "Detected deadlock issue";     
            return;
        }
#if !defined(NDEBUG)
        const int rc = pthread_spin_lock(_mutex);
        if (rc) {
            LOG(FATAL) << "Fail to lock pthread_spinlock=" << _mutex << ", " << berror(rc);
            return;
        }
        _owns_lock = true;
#else
        _owns_lock = true;
        pthread_spin_lock(_mutex);
#endif  // NDEBUG
    }

    bool try_lock() {
        if (_owns_lock) {
            CHECK(false) << "Detected deadlock issue";     
            return false;
        }
        _owns_lock = !pthread_spin_trylock(_mutex);
        return _owns_lock;
    }

    void unlock() {
        if (!_owns_lock) {
            CHECK(false) << "Invalid operation";
            return;
        }
        pthread_spin_unlock(_mutex);
        _owns_lock = false;
    }

    void swap(unique_lock& rhs) {
        std::swap(_mutex, rhs._mutex);
        std::swap(_owns_lock, rhs._owns_lock);
    }

    mutex_type* release() {
        mutex_type* saved_mutex = _mutex;
        _mutex = NULL;
        _owns_lock = false;
        return saved_mutex;
    }

    mutex_type* mutex() { return _mutex; }
    bool owns_lock() const { return _owns_lock; }
    operator bool() const { return owns_lock(); }

private:
    mutex_type*                     _mutex;
    bool                            _owns_lock;
};

#endif  // defined(OS_POSIX)

}  // namespace std

namespace butil {

// Lock both lck1 and lck2 without the dead lock issue
template <typename Mutex1, typename Mutex2>
void double_lock(std::unique_lock<Mutex1> &lck1, std::unique_lock<Mutex2> &lck2) {
    DCHECK(!lck1.owns_lock());
    DCHECK(!lck2.owns_lock());
    volatile void* const ptr1 = lck1.mutex();
    volatile void* const ptr2 = lck2.mutex();
    DCHECK_NE(ptr1, ptr2);
    if (ptr1 < ptr2) {
        lck1.lock();
        lck2.lock();
    } else {
        lck2.lock();
        lck1.lock();
    }
}

};

#endif  // BUTIL_BAIDU_SCOPED_LOCK_H<|MERGE_RESOLUTION|>--- conflicted
+++ resolved
@@ -28,12 +28,8 @@
 #include "butil/logging.h"
 #include "butil/errno.h"
 
-<<<<<<< HEAD
 // "decltype and call expressions" was supported since GCC 4.8.1
-#if !defined(BASE_CXX11_ENABLED) || GCC_VERSION < 40801
-=======
-#if !defined(BUTIL_CXX11_ENABLED)
->>>>>>> 438cbecc
+#if !defined(BUTIL_CXX11_ENABLED) || GCC_VERSION < 40801
 #define BAIDU_SCOPED_LOCK(ref_of_lock)                                  \
     std::lock_guard<BAIDU_TYPEOF(ref_of_lock)>                          \
     BAIDU_CONCAT(scoped_locker_dummy_at_line_, __LINE__)(ref_of_lock)
