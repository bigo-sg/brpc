// Copyright (c) 2012 The Chromium Authors. All rights reserved.
// Use of this source code is governed by a BSD-style license that can be
// found in the LICENSE file.

#ifndef BUTIL_COMPILER_SPECIFIC_H_
#define BUTIL_COMPILER_SPECIFIC_H_

#include "butil/build_config.h"

#if defined(COMPILER_MSVC)

// Macros for suppressing and disabling warnings on MSVC.
//
// Warning numbers are enumerated at:
// http://msdn.microsoft.com/en-us/library/8x5x43k7(VS.80).aspx
//
// The warning pragma:
// http://msdn.microsoft.com/en-us/library/2c8f766e(VS.80).aspx
//
// Using __pragma instead of #pragma inside macros:
// http://msdn.microsoft.com/en-us/library/d9x1s805.aspx

// MSVC_SUPPRESS_WARNING disables warning |n| for the remainder of the line and
// for the next line of the source file.
#define MSVC_SUPPRESS_WARNING(n) __pragma(warning(suppress:n))

// MSVC_PUSH_DISABLE_WARNING pushes |n| onto a stack of warnings to be disabled.
// The warning remains disabled until popped by MSVC_POP_WARNING.
#define MSVC_PUSH_DISABLE_WARNING(n) __pragma(warning(push)) \
                                     __pragma(warning(disable:n))

// MSVC_PUSH_WARNING_LEVEL pushes |n| as the global warning level.  The level
// remains in effect until popped by MSVC_POP_WARNING().  Use 0 to disable all
// warnings.
#define MSVC_PUSH_WARNING_LEVEL(n) __pragma(warning(push, n))

// Pop effects of innermost MSVC_PUSH_* macro.
#define MSVC_POP_WARNING() __pragma(warning(pop))

#define MSVC_DISABLE_OPTIMIZE() __pragma(optimize("", off))
#define MSVC_ENABLE_OPTIMIZE() __pragma(optimize("", on))

// Allows exporting a class that inherits from a non-exported base class.
// This uses suppress instead of push/pop because the delimiter after the
// declaration (either "," or "{") has to be placed before the pop macro.
//
// Example usage:
// class EXPORT_API Foo : NON_EXPORTED_BASE(public Bar) {
//
// MSVC Compiler warning C4275:
// non dll-interface class 'Bar' used as base for dll-interface class 'Foo'.
// Note that this is intended to be used only when no access to the base class'
// static data is done through derived classes or inline methods. For more info,
// see http://msdn.microsoft.com/en-us/library/3tdb471s(VS.80).aspx
#define NON_EXPORTED_BASE(code) MSVC_SUPPRESS_WARNING(4275) \
                                code

#else  // Not MSVC

#define MSVC_SUPPRESS_WARNING(n)
#define MSVC_PUSH_DISABLE_WARNING(n)
#define MSVC_PUSH_WARNING_LEVEL(n)
#define MSVC_POP_WARNING()
#define MSVC_DISABLE_OPTIMIZE()
#define MSVC_ENABLE_OPTIMIZE()
#define NON_EXPORTED_BASE(code) code

#endif  // COMPILER_MSVC


// The C++ standard requires that static const members have an out-of-class
// definition (in a single compilation unit), but MSVC chokes on this (when
// language extensions, which are required, are enabled). (You're only likely to
// notice the need for a definition if you take the address of the member or,
// more commonly, pass it to a function that takes it as a reference argument --
// probably an STL function.) This macro makes MSVC do the right thing. See
// http://msdn.microsoft.com/en-us/library/34h23df8(v=vs.100).aspx for more
// information. Use like:
//
// In .h file:
//   struct Foo {
//     static const int kBar = 5;
//   };
//
// In .cc file:
//   STATIC_CONST_MEMBER_DEFINITION const int Foo::kBar;
#if defined(COMPILER_MSVC)
#define STATIC_CONST_MEMBER_DEFINITION __declspec(selectany)
#else
#define STATIC_CONST_MEMBER_DEFINITION
#endif

// Annotate a variable indicating it's ok if the variable is not used.
// (Typically used to silence a compiler warning when the assignment
// is important for some other reason.)
// Use like:
//   int x ALLOW_UNUSED = ...;
#if defined(COMPILER_GCC)
#define ALLOW_UNUSED __attribute__((unused))
#else
#define ALLOW_UNUSED
#endif

// Annotate a function indicating it should not be inlined.
// Use like:
//   NOINLINE void DoStuff() { ... }
#if defined(COMPILER_GCC)
#define NOINLINE __attribute__((noinline))
#elif defined(COMPILER_MSVC)
#define NOINLINE __declspec(noinline)
#else
#define NOINLINE
#endif

#ifndef BUTIL_FORCE_INLINE
#if defined(COMPILER_MSVC)
#define BUTIL_FORCE_INLINE    __forceinline
#else
#define BUTIL_FORCE_INLINE inline __attribute__((always_inline))
#endif
#endif  // BUTIL_FORCE_INLINE

// Specify memory alignment for structs, classes, etc.
// Use like:
//   class ALIGNAS(16) MyClass { ... }
//   ALIGNAS(16) int array[4];
#if defined(COMPILER_MSVC)
#define ALIGNAS(byte_alignment) __declspec(align(byte_alignment))
#elif defined(COMPILER_GCC)
#define ALIGNAS(byte_alignment) __attribute__((aligned(byte_alignment)))
#endif

// Return the byte alignment of the given type (available at compile time).  Use
// sizeof(type) prior to checking __alignof to workaround Visual C++ bug:
// http://goo.gl/isH0C
// Use like:
//   ALIGNOF(int32_t)  // this would be 4
#if defined(COMPILER_MSVC)
#define ALIGNOF(type) (sizeof(type) - sizeof(type) + __alignof(type))
#elif defined(COMPILER_GCC)
#define ALIGNOF(type) __alignof__(type)
#endif

// Annotate a virtual method indicating it must be overriding a virtual
// method in the parent class.
// Use like:
//   virtual void foo() OVERRIDE;
#if defined(__clang__) || defined(COMPILER_MSVC)
#define OVERRIDE override
#elif defined(COMPILER_GCC) && __cplusplus >= 201103 && \
      (__GNUC__ * 10000 + __GNUC_MINOR__ * 100) >= 40700
// GCC 4.7 supports explicit virtual overrides when C++11 support is enabled.
#define OVERRIDE override
#else
#define OVERRIDE
#endif

// Annotate a virtual method indicating that subclasses must not override it,
// or annotate a class to indicate that it cannot be subclassed.
// Use like:
//   virtual void foo() FINAL;
//   class B FINAL : public A {};
#if defined(__clang__) || defined(COMPILER_MSVC)
#define FINAL final
#elif defined(COMPILER_GCC) && __cplusplus >= 201103 && \
      (__GNUC__ * 10000 + __GNUC_MINOR__ * 100) >= 40700
// GCC 4.7 supports explicit virtual overrides when C++11 support is enabled.
#define FINAL final
#else
#define FINAL
#endif

// Annotate a function indicating the caller must examine the return value.
// Use like:
//   int foo() WARN_UNUSED_RESULT;
// To explicitly ignore a result, see |ignore_result()| in "butil/basictypes.h".
// FIXME(gejun): GCC 3.4 report "unused" variable incorrectly (actually used).
#if defined(COMPILER_GCC) && __cplusplus >= 201103 && \
      (__GNUC__ * 10000 + __GNUC_MINOR__ * 100) >= 40700
#define WARN_UNUSED_RESULT __attribute__((warn_unused_result))
#else
#define WARN_UNUSED_RESULT
#endif

// Tell the compiler a function is using a printf-style format string.
// |format_param| is the one-based index of the format string parameter;
// |dots_param| is the one-based index of the "..." parameter.
// For v*printf functions (which take a va_list), pass 0 for dots_param.
// (This is undocumented but matches what the system C headers do.)
#if defined(COMPILER_GCC)
#define PRINTF_FORMAT(format_param, dots_param) \
    __attribute__((format(printf, format_param, dots_param)))
#else
#define PRINTF_FORMAT(format_param, dots_param)
#endif

// WPRINTF_FORMAT is the same, but for wide format strings.
// This doesn't appear to yet be implemented in any compiler.
// See http://gcc.gnu.org/bugzilla/show_bug.cgi?id=38308 .
#define WPRINTF_FORMAT(format_param, dots_param)
// If available, it would look like:
//   __attribute__((format(wprintf, format_param, dots_param)))

// MemorySanitizer annotations.
#if defined(MEMORY_SANITIZER) && !defined(OS_NACL)
#include <sanitizer/msan_interface.h>

// Mark a memory region fully initialized.
// Use this to annotate code that deliberately reads uninitialized data, for
// example a GC scavenging root set pointers from the stack.
#define MSAN_UNPOISON(p, s)  __msan_unpoison(p, s)
#else  // MEMORY_SANITIZER
#define MSAN_UNPOISON(p, s)
#endif  // MEMORY_SANITIZER

// Macro useful for writing cross-platform function pointers.
#if !defined(CDECL)
#if defined(OS_WIN)
#define CDECL __cdecl
#else  // defined(OS_WIN)
#define CDECL
#endif  // defined(OS_WIN)
#endif  // !defined(CDECL)

// Mark a branch likely or unlikely to be true.
// We can't remove the BAIDU_ prefix because the name is likely to conflict,
// namely kylin already has the macro.
#if defined(COMPILER_GCC)
#  if defined(__cplusplus)
#    define BAIDU_LIKELY(expr) (__builtin_expect((bool)(expr), true))
#    define BAIDU_UNLIKELY(expr) (__builtin_expect((bool)(expr), false))
#  else
#    define BAIDU_LIKELY(expr) (__builtin_expect(!!(expr), 1))
#    define BAIDU_UNLIKELY(expr) (__builtin_expect(!!(expr), 0))
#  endif
#else
#  define BAIDU_LIKELY(expr) (expr)
#  define BAIDU_UNLIKELY(expr) (expr)
#endif

// BAIDU_DEPRECATED void dont_call_me_anymore(int arg);
// ...
// warning: 'void dont_call_me_anymore(int)' is deprecated
#if defined(COMPILER_GCC)
# define BAIDU_DEPRECATED __attribute__((deprecated))
#elif defined(COMPILER_MSVC)
# define BAIDU_DEPRECATED __declspec(deprecated)
#else
# define BAIDU_DEPRECATED
#endif

// Mark function as weak. This is GCC only feature.
#if defined(COMPILER_GCC)
# define BAIDU_WEAK __attribute__((weak))
#else
# define BAIDU_WEAK
#endif

// Cacheline related --------------------------------------
#define BAIDU_CACHELINE_SIZE 64

#ifdef _MSC_VER
# define BAIDU_CACHELINE_ALIGNMENT __declspec(align(BAIDU_CACHELINE_SIZE))
#endif /* _MSC_VER */

#ifdef __GNUC__
# define BAIDU_CACHELINE_ALIGNMENT __attribute__((aligned(BAIDU_CACHELINE_SIZE)))
#endif /* __GNUC__ */

#ifndef BAIDU_CACHELINE_ALIGNMENT
# define BAIDU_CACHELINE_ALIGNMENT /*BAIDU_CACHELINE_ALIGNMENT*/
#endif

#ifndef BAIDU_NOEXCEPT
<<<<<<< HEAD
// "noexcept" keyword was supported since GCC 4.6
# if defined(BASE_CXX11_ENABLED) && GCC_VERSION >= 40600
=======
# if defined(BUTIL_CXX11_ENABLED)
>>>>>>> 438cbecc
#  define BAIDU_NOEXCEPT noexcept
# else
#  define BAIDU_NOEXCEPT
# endif
#endif

#endif  // BUTIL_COMPILER_SPECIFIC_H_<|MERGE_RESOLUTION|>--- conflicted
+++ resolved
@@ -272,12 +272,8 @@
 #endif
 
 #ifndef BAIDU_NOEXCEPT
-<<<<<<< HEAD
 // "noexcept" keyword was supported since GCC 4.6
-# if defined(BASE_CXX11_ENABLED) && GCC_VERSION >= 40600
-=======
-# if defined(BUTIL_CXX11_ENABLED)
->>>>>>> 438cbecc
+# if defined(BUTIL_CXX11_ENABLED) && GCC_VERSION >= 40600
 #  define BAIDU_NOEXCEPT noexcept
 # else
 #  define BAIDU_NOEXCEPT
